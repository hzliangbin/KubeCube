/*
Copyright 2021 KubeCube Authors

Licensed under the Apache License, Version 2.0 (the "License");
you may not use this file except in compliance with the License.
You may obtain a copy of the License at

    http://www.apache.org/licenses/LICENSE-2.0

Unless required by applicable law or agreed to in writing, software
distributed under the License is distributed on an "AS IS" BASIS,
WITHOUT WARRANTIES OR CONDITIONS OF ANY KIND, either express or implied.
See the License for the specific language governing permissions and
limitations under the License.
*/

package auth

import (
	"net/url"
	"regexp"

	"github.com/gin-gonic/gin"
	"k8s.io/api/authentication/v1beta1"

	"github.com/kubecube-io/kubecube/pkg/authentication/authenticators/jwt"
	"github.com/kubecube-io/kubecube/pkg/authentication/authenticators/token"
	"github.com/kubecube-io/kubecube/pkg/authentication/identityprovider/generic"
	"github.com/kubecube-io/kubecube/pkg/clog"
	"github.com/kubecube-io/kubecube/pkg/utils/constants"
	"github.com/kubecube-io/kubecube/pkg/utils/errcode"
	"github.com/kubecube-io/kubecube/pkg/utils/response"
)

const (
	post  = "POST"
	get   = "GET"
	del   = "DELETE"
	put   = "PUT"
	patch = "PATCH"
)

var AuthWhiteList = map[string]string{
	constants.ApiPathRoot + "/login":                post,
	constants.ApiPathRoot + "/audit":                post,
	constants.ApiPathRoot + "/key/token":            get,
	constants.ApiPathRoot + "/authorization/access": post,
	constants.ApiPathRoot + "/oauth/redirect":       get,
<<<<<<< HEAD
	constants.ApiPathRoot + "/user/pwd":             put,
	constants.ApiPathRoot + "/user/valid/:username": get,
=======
	constants.ApiPathRoot + "/clusters/register":    post,
>>>>>>> aac1234b
}

func WithinWhiteList(url *url.URL, method string, whiteList map[string]string) bool {
	queryUrl := url.Path
	for k, v := range whiteList {
		match, err := regexp.MatchString(k, queryUrl)
		if err == nil && match && method == v {
			return true
		}
	}
	return false
}

func Auth() gin.HandlerFunc {
	return func(c *gin.Context) {
		if !WithinWhiteList(c.Request.URL, c.Request.Method, AuthWhiteList) {
			authJwtImpl := jwt.GetAuthJwtImpl()
			if generic.Config.GenericAuthIsEnable {
				h := generic.GetProvider()
				user, err := h.Authenticate(c.Request.Header)
				if err != nil {
					clog.Warn("generic auth error: %v", err)
					response.FailReturn(c, errcode.AuthenticateError)
					return
				}
				newToken, err := authJwtImpl.GenerateToken(&v1beta1.UserInfo{Username: user.GetUserName()})
				if err != nil {
					clog.Warn(err.Error())
					response.FailReturn(c, errcode.AuthenticateError)
					return
				}
				b := jwt.BearerTokenPrefix + " " + newToken
				c.Request.Header.Set(constants.AuthorizationHeader, b)
				c.SetCookie(constants.AuthorizationHeader, b, int(authJwtImpl.TokenExpireDuration), "/", "", false, true)
				c.Request.Header.Set(constants.ImpersonateUserKey, user.GetUserName())
				for k, v := range user.GetRespHeader() {
					if k == "Cookie" {
						if len(v) > 1 {
							c.Header(k, v[0])
						}
						break
					}
				}
				c.Set(constants.EventAccountId, user.GetUserName())
			} else {
				userToken, err := token.GetTokenFromReq(c.Request)
				if err != nil {
					clog.Warn("request api %v auth failed: %v", c.Request.URL, err)
					response.FailReturn(c, errcode.AuthenticateError)
					return
				}

				user, newToken, err := authJwtImpl.RefreshToken(userToken)
				if err != nil {
					clog.Warn(err.Error())
					response.FailReturn(c, errcode.AuthenticateError)
					return
				}

				v := jwt.BearerTokenPrefix + " " + newToken

				c.Request.Header.Set(constants.AuthorizationHeader, v)
				c.Request.Header.Set(constants.ImpersonateUserKey, user.Username)
				c.SetCookie(constants.AuthorizationHeader, v, int(authJwtImpl.TokenExpireDuration), "/", "", false, true)
				c.Set(constants.EventAccountId, user.Username)
			}
			c.Next()
		}
	}
}<|MERGE_RESOLUTION|>--- conflicted
+++ resolved
@@ -46,12 +46,9 @@
 	constants.ApiPathRoot + "/key/token":            get,
 	constants.ApiPathRoot + "/authorization/access": post,
 	constants.ApiPathRoot + "/oauth/redirect":       get,
-<<<<<<< HEAD
 	constants.ApiPathRoot + "/user/pwd":             put,
 	constants.ApiPathRoot + "/user/valid/:username": get,
-=======
 	constants.ApiPathRoot + "/clusters/register":    post,
->>>>>>> aac1234b
 }
 
 func WithinWhiteList(url *url.URL, method string, whiteList map[string]string) bool {
