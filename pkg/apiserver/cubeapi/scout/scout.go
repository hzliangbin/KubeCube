--- conflicted
+++ resolved
@@ -45,13 +45,8 @@
 	}
 
 	internalCluster, err := multicluster.Interface().Get(w.Cluster)
-<<<<<<< HEAD
-	if err != nil {
-		clog.Warn("wait for cluster %v sync", w.Cluster)
-=======
 	if err != nil && internalCluster == nil {
 		clog.Debug("wait for cluster %v sync", w.Cluster)
->>>>>>> 082486ee
 		response.FailReturn(c, errcode.GetResourceError("cluster"))
 		return
 	}
